--- conflicted
+++ resolved
@@ -4,11 +4,8 @@
 include(TargetMacros)
 set(UtilitiesEx_SRCS Mathematician/Combinatorics.cpp)
 set(UtilitiesEx_INCLUDES Any.hpp
-<<<<<<< HEAD
-=======
                          TupleUtilities.hpp
                          #Containers/MathSet.hpp
->>>>>>> 7f2b415e
                          Mathematician/Combinatorics.hpp
                          IterTools/Combinations.hpp
                          IterTools/Permutations.hpp
