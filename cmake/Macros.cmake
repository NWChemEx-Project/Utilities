--- conflicted
+++ resolved
@@ -17,18 +17,7 @@
 
     #Include and call Hunter
     include("cmake/HunterGate.cmake")
-<<<<<<< HEAD
-    set(__HUNTER_VERSION "0.22.14")
-    set(GH_URL "https://github.com/ruslo/hunter/archive/")
-    set(GH_URL "${GH_URL}${__HUNTER_VERSION}.tar.gz")
-    set(__HUNTER_SHA1 "f194eab02248f7d8792f7fc0158f6194d005bf86")
-    HunterGate(
-            URL  "${GH_URL}"
-            SHA1 "${HUNTER_SHA1}"
-    )
-=======
     HunterGate(URL "${__GH_URL}" SHA1 "${__HUNTER_SHA1}")
->>>>>>> 04376236
 endmacro()
 
 function(prefix_paths __prefix __list)
