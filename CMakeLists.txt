cmake_minimum_required(VERSION 3.6)
include(cmake/Macros.cmake)
start_hunter() #Must be before project command

project(utilities VERSION 0.0.0 LANGUAGES CXX)

<<<<<<< HEAD
### Dependencies ####
=======
### Options ###
option(BUILD_TESTS "Should we build the tests?" ON)

### Dependencies ###
>>>>>>> 6fd18117
hunter_add_package(Catch)
find_package(Catch2 CONFIG REQUIRED)

### Target ###
<<<<<<< HEAD
include_directories(${CMAKE_CURRENT_SOURCE_DIR})
add_subdirectory(Utilities)

### Testing ###
enable_testing()
add_subdirectory(Utilities_Test)

=======
add_subdirectory(Utilities)

### Testing ###
if(${BUILD_TESTS})
    enable_testing()
    add_subdirectory(Utilities_Test)
endif()
>>>>>>> 6fd18117

<|MERGE_RESOLUTION|>--- conflicted
+++ resolved
@@ -4,27 +4,14 @@
 
 project(utilities VERSION 0.0.0 LANGUAGES CXX)
 
-<<<<<<< HEAD
-### Dependencies ####
-=======
 ### Options ###
 option(BUILD_TESTS "Should we build the tests?" ON)
 
 ### Dependencies ###
->>>>>>> 6fd18117
 hunter_add_package(Catch)
 find_package(Catch2 CONFIG REQUIRED)
 
 ### Target ###
-<<<<<<< HEAD
-include_directories(${CMAKE_CURRENT_SOURCE_DIR})
-add_subdirectory(Utilities)
-
-### Testing ###
-enable_testing()
-add_subdirectory(Utilities_Test)
-
-=======
 add_subdirectory(Utilities)
 
 ### Testing ###
@@ -32,5 +19,4 @@
     enable_testing()
     add_subdirectory(Utilities_Test)
 endif()
->>>>>>> 6fd18117
 
